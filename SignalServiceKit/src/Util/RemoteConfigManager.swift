//
//  Copyright (c) 2020 Open Whisper Systems. All rights reserved.
//

import Foundation
import PromiseKit

@objc
public class RemoteConfig: NSObject {

    init(_ config: [String: Bool]) {
        self.config = config
    }

    // rather than interact with `config` directly, prefer encoding any string constants
    // into a getter below...
    private let config: [String: Bool]

    @objc
    public static var pinsForEveryone: Bool {
        // If we've turned off the KBS feature we don't want to present the
        // pins for everyone migration even if this user is in the bucket.
        guard kbs else { return false }
        // If you've setup a PIN, you have a PIN, regardless of the FF status
        if KeyBackupService.hasMasterKey { return true }
        return isEnabled(.pinsForEveryone) || isEnabled(.pinsForEveryoneV2)
    }

    @objc
    public static var mandatoryPins: Bool {
        guard pinsForEveryone else { return false }
        return isEnabled(.mandatoryPins)
    }

    @objc
    public static var profileNameReminder: Bool {
        return isEnabled(.profileNameReminder)
    }

    @objc
    public static var messageRequests: Bool {
        guard !DebugFlags.forceMessageRequests else {
            return true
        }
        return isEnabled(.messageRequests)
    }

    @objc
    public static var kbs: Bool {
        // This feature latches "on" – once they have a master key in KBS,
        // even if we turn it off on the server they will keep using KBS.
        guard !KeyBackupService.hasMasterKey else { return true }
        return isEnabled(.kbs)
    }

    @objc
    public static var groupsV2CreateGroups: Bool {
        guard FeatureFlags.groupsV2CreateGroups else { return false }
        if DebugFlags.groupsV2IgnoreServerFlags { return true }
        return isEnabled(.groupsV2GoodCitizen)
    }

    @objc
    public static var groupsV2IncomingMessages: Bool {
        guard FeatureFlags.groupsV2IncomingMessages else { return false }
        if DebugFlags.groupsV2IgnoreServerFlags { return true }
        return isEnabled(.groupsV2GoodCitizen)
    }

    @objc
    public static var groupsV2SetCapability: Bool {
        guard FeatureFlags.groupsV2SetCapability else { return false }
        if DebugFlags.groupsV2IgnoreServerFlags { return true }
        return isEnabled(.groupsV2GoodCitizen)
    }

<<<<<<< HEAD
    @objc
    public static var storageService: Bool { isEnabled(.storageServiceV3) }

    @objc
    public static var deleteForEveryone: Bool { isEnabled(.deleteForEveryone) }

=======
>>>>>>> dbf4cc73
    private static func isEnabled(_ flag: Flags.Supported, defaultValue: Bool = false) -> Bool {
        guard let remoteConfig = SSKEnvironment.shared.remoteConfigManager.cachedConfig else {
            return defaultValue
        }
        return remoteConfig.config[flag.rawFlag] ?? defaultValue
    }
}

private struct Flags {
    static let prefix = "ios."

    // Values defined in this array remain forever true once they are
    // marked true regardless of the remote state.
    enum Sticky: String, FlagType {
        case pinsForEveryone
        case pinsForEveryoneV2
    }

    // We filter the received config down to just the supported flags.
    // This ensures if we have a sticky flag it doesn't get inadvertently
    // set because we cached a value before it went public. e.g. if we set
    // a sticky flag to 100% in beta then turn it back to 0% before going
    // to production.
    enum Supported: String, FlagType {
        case pinsForEveryone
        case pinsForEveryoneV2
        case kbs
        case profileNameReminder
        case mandatoryPins
        case messageRequests
        case groupsV2CreateGroups
        case groupsV2GoodCitizen
<<<<<<< HEAD
        case storageServiceV3
        case deleteForEveryone
=======
>>>>>>> dbf4cc73
    }
}

private protocol FlagType: CaseIterable {
    var rawValue: String { get }
    var rawFlag: String { get }
    static var allRawFlags: [String] { get }
}

private extension FlagType {
    var rawFlag: String { Flags.prefix + rawValue }
    static var allRawFlags: [String] { allCases.map { $0.rawFlag } }
}

@objc
public protocol RemoteConfigManager: AnyObject {
    var cachedConfig: RemoteConfig? { get }
}

@objc
public class StubbableRemoteConfigManager: NSObject, RemoteConfigManager {
    public var cachedConfig: RemoteConfig?
}

@objc
public class ServiceRemoteConfigManager: NSObject, RemoteConfigManager {

    // MARK: - Dependencies

    private var databaseStorage: SDSDatabaseStorage {
        return SDSDatabaseStorage.shared
    }

    private var grdbStorage: GRDBDatabaseStorageAdapter {
        return SDSDatabaseStorage.shared.grdbStorage
    }

    private var tsAccountManager: TSAccountManager {
        return SSKEnvironment.shared.tsAccountManager
    }

    private let serviceClient: SignalServiceClient = SignalServiceRestClient()

    let keyValueStore: SDSKeyValueStore = SDSKeyValueStore(collection: "RemoteConfigManager")

    // MARK: -

    @objc
    public private(set) var cachedConfig: RemoteConfig?

    @objc
    public override init() {
        super.init()

        AppReadiness.runNowOrWhenAppWillBecomeReady {
            self.cacheCurrent()
        }

        // The fetched config won't take effect until the *next* launch.
        // That's not ideal, but we can't risk changing configs in the middle
        // of an app lifetime.
        AppReadiness.runNowOrWhenAppDidBecomeReadyPolite {
            guard self.tsAccountManager.isRegistered else {
                return
            }
            self.refreshIfReady()
        }

        // Listen for registration state changes so we can fetch the config
        // when the user registers. This will still not take effect until
        // the *next* launch, but we'll have it ready to apply at that point.
        NotificationCenter.default.addObserver(
            self,
            selector: #selector(registrationStateDidChange),
            name: .registrationStateDidChange,
            object: nil
        )
    }

    // MARK: -

    @objc func registrationStateDidChange() {
        guard self.tsAccountManager.isRegistered else { return }
        self.refreshIfReady()
    }

    private func cacheCurrent() {
        AssertIsOnMainThread()

        // set only once
        assert(self.cachedConfig == nil)

        if let storedConfig = self.databaseStorage.read(block: { transaction in
            self.keyValueStore.getRemoteConfig(transaction: transaction)
        }) {
            Logger.info("loaded stored config: \(storedConfig)")
            self.cachedConfig = RemoteConfig(storedConfig)
            do {
                try ensureMessageRequestInteractionIdEpochState()
            } catch {
                owsFailDebug("error: \(error)")
            }
        } else {
            Logger.info("no stored remote config")
        }
    }

    func ensureMessageRequestInteractionIdEpochState() throws {
        guard cachedConfig != nil else {
            owsFailDebug("cachedConfig was unexpectedly nil")
            return
        }

        let hasEpoch = try grdbStorage.read { SSKPreferences.messageRequestInteractionIdEpoch(transaction: $0) } != nil

        if RemoteConfig.messageRequests {
            guard hasEpoch else {
                try grdbStorage.write { transaction in
                    let maxId = GRDBInteractionFinder.maxRowId(transaction: transaction)
                    SSKPreferences.setMessageRequestInteractionIdEpoch(maxId, transaction: transaction)
                }
                return
            }
        } else {
            guard !hasEpoch else {
                // Possible the flag was toggled on and then back off. We want to clear the recorded
                // epoch so it can be reset the *next* time the flag is toggled back on.
                try grdbStorage.write {
                    SSKPreferences.setMessageRequestInteractionIdEpoch(nil, transaction: $0)
                }
                return
            }
        }
    }

    private func refreshIfReady() {
        guard let lastFetched = (databaseStorage.read { transaction in
            self.keyValueStore.getLastFetched(transaction: transaction)
        }) else {
            refresh()
            return
        }

        if abs(lastFetched.timeIntervalSinceNow) > 2 * kHourInterval {
            refresh()
        } else {
            Logger.info("skipping due to recent fetch.")
        }
    }

    private func refresh() {
        firstly {
            self.serviceClient.getRemoteConfig()
        }.done(on: .global()) { fetchedConfig in
            var configToStore = fetchedConfig.filter { Flags.Supported.allRawFlags.contains($0.key) }
            self.databaseStorage.write { transaction in
                // Update fetched config to reflect any sticky flags.
                if let existingConfig = self.keyValueStore.getRemoteConfig(transaction: transaction) {
                    existingConfig.lazy.filter { Flags.Sticky.allRawFlags.contains($0.key) }.forEach {
                        configToStore[$0.key] = $0.value || (fetchedConfig[$0.key] ?? false)
                    }
                }

                self.keyValueStore.setRemoteConfig(configToStore, transaction: transaction)
                self.keyValueStore.setLastFetched(Date(), transaction: transaction)
            }
            Logger.info("stored new remoteConfig: \(configToStore)")
        }.catch { error in
            Logger.error("error: \(error)")
        }
    }
}

private extension SDSKeyValueStore {

    // MARK: - Remote Config

    var remoteConfigKey: String { "remoteConfigKey" }

    func getRemoteConfig(transaction: SDSAnyReadTransaction) -> [String: Bool]? {
        guard let object = getObject(forKey: remoteConfigKey, transaction: transaction) else {
            return nil
        }

        guard let remoteConfig = object as? [String: Bool] else {
            owsFailDebug("unexpected object: \(object)")
            return nil
        }

        return remoteConfig
    }

    func setRemoteConfig(_ newValue: [String: Bool], transaction: SDSAnyWriteTransaction) {
        return setObject(newValue, key: remoteConfigKey, transaction: transaction)
    }

    // MARK: - Last Fetched

    var lastFetchedKey: String { "lastFetchedKey" }

    func getLastFetched(transaction: SDSAnyReadTransaction) -> Date? {
        return getDate(lastFetchedKey, transaction: transaction)
    }

    func setLastFetched(_ newValue: Date, transaction: SDSAnyWriteTransaction) {
        return setDate(newValue, key: lastFetchedKey, transaction: transaction)
    }
}<|MERGE_RESOLUTION|>--- conflicted
+++ resolved
@@ -74,15 +74,9 @@
         return isEnabled(.groupsV2GoodCitizen)
     }
 
-<<<<<<< HEAD
-    @objc
-    public static var storageService: Bool { isEnabled(.storageServiceV3) }
-
     @objc
     public static var deleteForEveryone: Bool { isEnabled(.deleteForEveryone) }
 
-=======
->>>>>>> dbf4cc73
     private static func isEnabled(_ flag: Flags.Supported, defaultValue: Bool = false) -> Bool {
         guard let remoteConfig = SSKEnvironment.shared.remoteConfigManager.cachedConfig else {
             return defaultValue
@@ -115,11 +109,7 @@
         case messageRequests
         case groupsV2CreateGroups
         case groupsV2GoodCitizen
-<<<<<<< HEAD
-        case storageServiceV3
         case deleteForEveryone
-=======
->>>>>>> dbf4cc73
     }
 }
 
